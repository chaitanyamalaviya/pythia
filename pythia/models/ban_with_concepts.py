# Copyright (c) Facebook, Inc. and its affiliates.
import torch
from torch import nn
import torch.nn.functional as F

from pythia.common.registry import registry
from pythia.models.base_model import BaseModel
from pythia.modules.embeddings import BiLSTMTextEmbedding
from pythia.modules.layers import (BCNet, BiAttention, FCNet,
                                   WeightNormClassifier)


@registry.register_model("ban_with_concepts")
class BAN_with_Concepts(BaseModel):
    def __init__(self, config):
        super(BAN_with_Concepts, self).__init__(config)
        self.config = config
        self._global_config = registry.get("config")
        self._datasets = self._global_config.datasets.split(",")

    def build(self):
        self._build_word_embedding()
        self._init_text_embedding()
        self._init_classifier()
        self._init_bilinear_attention()
        if self.config["concept_attention"]["attn_type"] == "bilinear":
            num_hidden = self.config["text_embedding"]["num_hidden"]
            self.concept_bilinear = nn.Bilinear(num_hidden)

    def _build_word_embedding(self):
        text_processor = registry.get(self._datasets[0] + "_text_processor")
        vocab = text_processor.vocab
        self.word_embedding = vocab.get_embedding(torch.nn.Embedding, embedding_dim=300)

    def _init_text_embedding(self):
        module_config = self.config["text_embedding"]
        q_mod = BiLSTMTextEmbedding(
            module_config["num_hidden"],
            module_config["emb_size"],
            module_config["num_layers"],
            module_config["dropout"],
            module_config["bidirectional"],
            module_config["rnn_type"],
        )
        self.q_emb = q_mod

    def _init_bilinear_attention(self):
        module_config = self.config["bilinear_attention"]
        num_hidden = self.config["text_embedding"]["num_hidden"]
        v_dim = module_config["visual_feat_dim"]

        v_att = BiAttention(v_dim, num_hidden, num_hidden, module_config["gamma"])

        b_net = []
        q_prj = []

        for i in range(module_config["gamma"]):
            b_net.append(
                BCNet(
                    v_dim, num_hidden, num_hidden, None, k=module_config["bc_net"]["k"]
                )
            )

            q_prj.append(
                FCNet(
                    dims=[num_hidden, num_hidden],
                    act=module_config["fc_net"]["activation"],
                    dropout=module_config["fc_net"]["dropout"],
                )
            )

        self.b_net = nn.ModuleList(b_net)
        self.q_prj = nn.ModuleList(q_prj)
        self.v_att = v_att

    def _init_classifier(self):
        num_hidden = self.config["text_embedding"]["num_hidden"]
        num_choices = registry.get(self._datasets[0] + "_num_final_outputs")
        dropout = self.config["classifier"]["dropout"]
        self.classifier = WeightNormClassifier(
            num_hidden*2, num_choices, num_hidden * 2, dropout
        )

    def forward(self, sample_list, print_concepts=False):

        v = sample_list.image_feature_0
        q = self.word_embedding(sample_list.text)
<<<<<<< HEAD

=======
         
        if print_concepts:
            scene_graph_text = self.get_text(sample_list.scene_graph, scene_graph=True)
            question_words = self.get_text(sample_list.text)
>>>>>>> 9bf3909c
        scene_graph_input = [torch.stack(elem).cuda() if elem else torch.LongTensor([]).cuda() for elem in sample_list.scene_graph]
        num_assertions = [elem.size(0) for i, elem in enumerate(scene_graph_input)]
        #idxs_sorted =  sorted(num_assertions, key=lambda x: x[0])

        scene_graph_input = torch.cat(scene_graph_input, dim=0).cuda()

        c = self.word_embedding(scene_graph_input)

        q_emb = self.q_emb.forward_all(q)
        c_emb = self.get_embs_batchwise(c)

        b_emb = [0] * self.config["bilinear_attention"]["gamma"]
        att, logits = self.v_att.forward_all(v, q_emb)

        for g in range(self.config["bilinear_attention"]["gamma"]):
            g_att = att[:, g, :, :]
            b_emb[g] = self.b_net[g].forward_with_weights(v, q_emb, g_att)
            q_emb = self.q_prj[g](b_emb[g].unsqueeze(1)) + q_emb

        q_emb_sum = q_emb.sum(1)
        split_c_emb = c_emb.split(num_assertions, dim=0)
        topk_idxs = []

        if self.config["concept_attention"]["attn_type"] == "dot":
            c_emb_weighted_sum = []
            for i, curr_assertions in enumerate(split_c_emb):
                attn_scores = torch.mm(curr_assertions, q_emb_sum[i].unsqueeze(1))
                attn_probs = F.softmax(attn_scores, dim=0)
                topk_idxs.append(torch.topk(attn_probs, k=min(5, num_assertions[i]), dim=0)[1])
                c_emb_weighted = attn_probs * curr_assertions
                c_emb_weighted_sum.append(c_emb_weighted.sum(0))

        elif self.config["concept_attention"]["attn_type"] == "bilinear":
            attn_scores = self.concept_bilinear(q_emb_sum, c_emb)

        #c_emb_weighted = torch.bmm(attn_probs, c_emb)

        c_emb_weighted_sum = torch.stack(c_emb_weighted_sum, dim=0)
        logits = self.classifier(torch.cat((q_emb_sum, c_emb_weighted_sum), dim=1))

        if print_concepts:
            self.print_top_concepts(question_words, scene_graph_text, topk_idxs)

        return {"scores": logits}

    def get_embs_batchwise(self, c, batch_size=128):

        c_embs = []
        for i in range(0, c.size(0), batch_size):
            c_emb = self.q_emb.forward(c[i : i+batch_size])
            c_embs.append(c_emb)

        return torch.cat(c_embs, dim=0)
<<<<<<< HEAD

    def forward_alt(self, sample_list):

        v = sample_list.image_feature_0
        q = self.word_embedding(sample_list.text)

        scene_graph_input = [torch.stack(elem).cuda() if elem else torch.LongTensor([]).cuda() for elem in
                             sample_list.scene_graph]
        num_assertions = [elem.size(0) for i, elem in enumerate(scene_graph_input)]
        # idxs_sorted =  sorted(num_assertions, key=lambda x: x[0])
        scene_graph_input = torch.cat(scene_graph_input, dim=0).cuda()

        c = self.word_embedding(scene_graph_input)

        q_emb = self.q_emb.forward_all(q)
        c_emb = self.get_embs_batchwise(c)

        b_emb = [0] * self.config["bilinear_attention"]["gamma"]
        att, logits = self.v_att.forward_all(v, q_emb)

        for g in range(self.config["bilinear_attention"]["gamma"]):
            g_att = att[:, g, :, :]
            b_emb[g] = self.b_net[g].forward_with_weights(v, q_emb, g_att)
            q_emb = self.q_prj[g](b_emb[g].unsqueeze(1)) + q_emb

        q_emb_sum = q_emb.sum(1)
        split_c_emb = c_emb.split(num_assertions, dim=0)

        if self.config["concept_attention"]["attn_type"] == "dot":
            c_emb_weighted_sum = []
            for i, curr_assertions in enumerate(split_c_emb):
                attn_scores = torch.mm(curr_assertions, q_emb_sum[i].unsqueeze(1))
                attn_probs = F.softmax(attn_scores, dim=0)
                c_emb_weighted = attn_probs * curr_assertions
                c_emb_weighted_sum.append(c_emb_weighted.sum(0))

        elif self.config["concept_attention"]["attn_type"] == "bilinear":
            attn_scores = self.concept_bilinear(q_emb_sum, c_emb)

        # c_emb_weighted = torch.bmm(attn_probs, c_emb)

        c_emb_weighted_sum = torch.stack(c_emb_weighted_sum, dim=0)
        logits = self.classifier(torch.cat((q_emb_sum, c_emb_weighted_sum), dim=1))

        return {"scores": logits}
=======
    
    def get_text(self, word_ids, scene_graph=False):

        text_processor = registry.get(self._datasets[0] + "_text_processor")
        vocab = text_processor.vocab
        idx2word = {v:k for k,v in vocab.vocab.word_dict.items()}
        all_words = []
        for word_seq in word_ids:
            curr_words = []
            if scene_graph:
                for assertion in word_seq:
                    words = [idx2word[elem.cpu().item()] for elem in assertion if idx2word[elem.cpu().item()]!="<pad>"]
                    curr_words.append(words)
                all_words.append(curr_words)
            else:
                words = [idx2word[elem.cpu().item()] for elem in word_seq if elem.nelement()!=0 and idx2word[elem.cpu().item()]!="<pad>"]
                all_words.append(words)
        return all_words
    
    def print_top_concepts(self, question_words, scene_graph_words, topk_idxs):
        for i, question in enumerate(question_words):
            print("\nQuestion:")
            print(" ".join(question))
            for idx in topk_idxs[i]:
                print(" ".join(scene_graph_words[i][idx.cpu().item()]))
>>>>>>> 9bf3909c
<|MERGE_RESOLUTION|>--- conflicted
+++ resolved
@@ -85,14 +85,10 @@
 
         v = sample_list.image_feature_0
         q = self.word_embedding(sample_list.text)
-<<<<<<< HEAD
-
-=======
-         
+
         if print_concepts:
             scene_graph_text = self.get_text(sample_list.scene_graph, scene_graph=True)
             question_words = self.get_text(sample_list.text)
->>>>>>> 9bf3909c
         scene_graph_input = [torch.stack(elem).cuda() if elem else torch.LongTensor([]).cuda() for elem in sample_list.scene_graph]
         num_assertions = [elem.size(0) for i, elem in enumerate(scene_graph_input)]
         #idxs_sorted =  sorted(num_assertions, key=lambda x: x[0])
@@ -146,7 +142,6 @@
             c_embs.append(c_emb)
 
         return torch.cat(c_embs, dim=0)
-<<<<<<< HEAD
 
     def forward_alt(self, sample_list):
 
@@ -192,8 +187,7 @@
         logits = self.classifier(torch.cat((q_emb_sum, c_emb_weighted_sum), dim=1))
 
         return {"scores": logits}
-=======
-    
+
     def get_text(self, word_ids, scene_graph=False):
 
         text_processor = registry.get(self._datasets[0] + "_text_processor")
@@ -211,11 +205,10 @@
                 words = [idx2word[elem.cpu().item()] for elem in word_seq if elem.nelement()!=0 and idx2word[elem.cpu().item()]!="<pad>"]
                 all_words.append(words)
         return all_words
-    
+
     def print_top_concepts(self, question_words, scene_graph_words, topk_idxs):
         for i, question in enumerate(question_words):
             print("\nQuestion:")
             print(" ".join(question))
             for idx in topk_idxs[i]:
-                print(" ".join(scene_graph_words[i][idx.cpu().item()]))
->>>>>>> 9bf3909c
+                print(" ".join(scene_graph_words[i][idx.cpu().item()]))